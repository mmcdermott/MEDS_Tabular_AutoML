# Scalable tabularization and tabular feature usage utilities over generic MEDS datasets

This repository provides utilities and scripts to run limited automatic tabular ML pipelines for generic MEDS
datasets.


# Installation

**Pip Install**
```bash
pip install meds-tab
```
**Local Install**
```
# clone the git repo
pip install .
```

# Usage

This repository consists of two key pieces:

1. Construction of and efficient loading of tabular (flat, non-longitudinal) summary features describing
   patient records in MEDS over arbitrary time-windows (e.g. 1 year, 6 months, etc.) either backwards or
   forwards in time from a given index date. Naturally, only "look-back" windows should be used for
   future-event prediction tasks, and are thus currently implemented.
2. Running a basic XGBoost AutoML pipeline over these tabular features to predict arbitrary binary classification or regression
   downstream tasks defined over these datasets. The "AutoML" part of this is not particularly advanced --
   what is more advanced is the efficient construction, storage, and loading of tabular features for the
   candidate AutoML models, enabling a far more extensive search over different featurization strategies.

### Scripts and Examples

See `tests/test_integration.py` for an example of the end-to-end pipeline being run on synthetic data. This
script is a functional test that is also run with `pytest` to verify the correctness of the algorithm.

For an end to end example over MIMIC-IV, see the [companion repository](https://github.com/mmcdermott/MEDS_TAB_MIMIC_IV)

### Core CLI Scripts Overview

1. **`meds-tab-describe`**: This command processes MEDS data shards to compute the frequencies of different code-types
	- time-series codes (codes with timestamps)
   - time-series numerical values (codes with timestamps and numerical values)
   - static codes (codes without timestamps)
   - static numerical codes (codes without timestamps but with numerical values).

2. **`meds-tab-tabularize-static`**: Filters and processes the dataset based on the frequency of codes, generating a tabular vector for each patient at each timestamp in the shards. Each row corresponds to a unique `patient_id` and `timestamp` combination, ensuring data integrity across multiple timestamps for the same patient.

3. **`meds-tab-tabularize-time-series`**: Iterates through combinations of a shard, `window_size`, and `aggregation` to generate feature vectors that aggregate patient data for each unique `patient_id` x `timestamp`. This stage (and the previous stage) use sparse matrix formats to efficiently handle the computational and storage demands of rolling window calculations on large datasets. We support parallelization through Hydra's `--multirun` flag and the `joblib` launcher.

4. **`meds-tab-cache-task`**: Aligns task-specific labels with the nearest prior event in the tabularized data. It requires a labeled dataset directory with three columns (`patient_id`, `timestamp`, `label`) structured similarly to the `MEDS_cohort_dir`.

5. **`meds-tab-xgboost`**: Trains an XGBoost model using user-specified parameters.

<<<<<<< HEAD
6. **`meds-tab-xgboost-sweep`**: Conducts an Optuna hyperparameter sweep to optimize over `window_sizes`, `aggregations`, and `min_code_inclusion_frequency`, aiming to enhance model performance and adaptability.


#### What do you mean "tabular pipelines"? Isn't _all_ structured EHR data already tabular?

This is a common misconception. _Tabular_ data refers to data that can be organized in a consistent, logical
set of rows/columns such that the entirety of a "sample" or "instance" for modeling or analysis is contained
in a single row, and the set of columns possibly observed (there can be missingness) is consistent across all
rows. Structured EHR data does not satisfy this definition, as we will have different numbers of observations
of medical codes and values at different timestamps for different patients, so it cannot simultanesouly
satisfy the (1) "single row single instance", (2) "consistent set of columns", and (3) "logical" requirements.
Thus, in this pipeline, when we say we will produce a "tabular" view of MEDS data, we mean a dataset that can
realize these constraints, which will explicitly involve summarizing the patient data over various historical
or future windows in time to produce a single row per patient with a consistent, logical set of columns
(though there may still be missingness).
=======

## Feature Construction, Storage, and Loading

Tabularization of a (raw) MEDS dataset is done by running the `scripts/data/tabularize.py` script. This script
must inherently do a base level of preprocessing over the MEDS data, then will construct a sharded tabular
representation that respects the overall sharding of the raw data. This script uses [Hydra](https://hydra.cc/)
to manage configuration, and the configuration file is located at `configs/tabularize.yaml`.

Tabularization will take as input a MEDS dataset in a directory we'll denote `$MEDS_cohort_dir` and will write out a collection of tabularization files to disk in subdirectories of this cohort directory. In particular for a given shard prefix in the raw MEDS cohort (e.g., `train/0`, `held_out/1`, etc.)

1. In `$MEDS_cohort_dir/tabularized/static/$SHARD_PREFIX.parquet` will be tabularized, wide-format representations of code / value occurrences with null timestamps. In the case that sub-sharding is needed, sub-shards will instead be written as sub-directories of this base directory: `$MEDS_cohort_dir/tabularized/static/$SHARD_PREFIX/$SUB_SHARD.parquet`. This sub-sharding pattern will hold for all files and not be subsequently measured.
2. In `$MEDS_cohort_dir/tabularized/at_observation/$SHARD_PREFIX.parquet` will be tabularized, wide-format representations of code / value observations for all observations of patient data with a non-null timestamp.
3. In `$MEDS_cohort_dir/tabularized/over_window/$WINDOW_SIZE/$SHARD_PREFIX.parquet` will be tabularized, wide-format summarization of the code / value occurrences over a window of size `$WINDOW_SIZE` as of the index date at the row's timestamp.

## AutoML Pipelines

# TODOs

1. Leverage the "event bound aggregation" capabilities of [ESGPT Task
   Select](https://github.com/justin13601/ESGPTTaskQuerying/) to construct tabular summary features for
   event-bound historical windows (e.g., until the prior admission, until the last diagnosis of some type,
   etc.).
2. Support more feature aggregation functions.
3. Probably rename this repository, as the focus is really more on the tabularization and feature usage
   utilities than on the AutoML pipelines themselves.
4. Import, rather than reimplement, the mapper utilities from the MEDS preprocessing repository.
5. Investigate the feasibility of using TemporAI for this task.
6. Consider splitting the feature construction and AutoML pipeline parts of this repository into separate
   repositories.
>>>>>>> ec739102
<|MERGE_RESOLUTION|>--- conflicted
+++ resolved
@@ -44,7 +44,7 @@
    - static codes (codes without timestamps)
    - static numerical codes (codes without timestamps but with numerical values).
 
-2. **`meds-tab-tabularize-static`**: Filters and processes the dataset based on the frequency of codes, generating a tabular vector for each patient at each timestamp in the shards. Each row corresponds to a unique `patient_id` and `timestamp` combination, ensuring data integrity across multiple timestamps for the same patient.
+2. **`meds-tab-tabularize-static`**: Filters and processes the dataset based on the frequency of codes, generating a tabular vector for each patient at each timestamp in the shards. Each row corresponds to a unique `patient_id` and `timestamp` combination, thus rows are duplicated across multiple timestamps for the same patient.
 
 3. **`meds-tab-tabularize-time-series`**: Iterates through combinations of a shard, `window_size`, and `aggregation` to generate feature vectors that aggregate patient data for each unique `patient_id` x `timestamp`. This stage (and the previous stage) use sparse matrix formats to efficiently handle the computational and storage demands of rolling window calculations on large datasets. We support parallelization through Hydra's `--multirun` flag and the `joblib` launcher.
 
@@ -52,7 +52,6 @@
 
 5. **`meds-tab-xgboost`**: Trains an XGBoost model using user-specified parameters.
 
-<<<<<<< HEAD
 6. **`meds-tab-xgboost-sweep`**: Conducts an Optuna hyperparameter sweep to optimize over `window_sizes`, `aggregations`, and `min_code_inclusion_frequency`, aiming to enhance model performance and adaptability.
 
 
@@ -67,35 +66,4 @@
 Thus, in this pipeline, when we say we will produce a "tabular" view of MEDS data, we mean a dataset that can
 realize these constraints, which will explicitly involve summarizing the patient data over various historical
 or future windows in time to produce a single row per patient with a consistent, logical set of columns
-(though there may still be missingness).
-=======
-
-## Feature Construction, Storage, and Loading
-
-Tabularization of a (raw) MEDS dataset is done by running the `scripts/data/tabularize.py` script. This script
-must inherently do a base level of preprocessing over the MEDS data, then will construct a sharded tabular
-representation that respects the overall sharding of the raw data. This script uses [Hydra](https://hydra.cc/)
-to manage configuration, and the configuration file is located at `configs/tabularize.yaml`.
-
-Tabularization will take as input a MEDS dataset in a directory we'll denote `$MEDS_cohort_dir` and will write out a collection of tabularization files to disk in subdirectories of this cohort directory. In particular for a given shard prefix in the raw MEDS cohort (e.g., `train/0`, `held_out/1`, etc.)
-
-1. In `$MEDS_cohort_dir/tabularized/static/$SHARD_PREFIX.parquet` will be tabularized, wide-format representations of code / value occurrences with null timestamps. In the case that sub-sharding is needed, sub-shards will instead be written as sub-directories of this base directory: `$MEDS_cohort_dir/tabularized/static/$SHARD_PREFIX/$SUB_SHARD.parquet`. This sub-sharding pattern will hold for all files and not be subsequently measured.
-2. In `$MEDS_cohort_dir/tabularized/at_observation/$SHARD_PREFIX.parquet` will be tabularized, wide-format representations of code / value observations for all observations of patient data with a non-null timestamp.
-3. In `$MEDS_cohort_dir/tabularized/over_window/$WINDOW_SIZE/$SHARD_PREFIX.parquet` will be tabularized, wide-format summarization of the code / value occurrences over a window of size `$WINDOW_SIZE` as of the index date at the row's timestamp.
-
-## AutoML Pipelines
-
-# TODOs
-
-1. Leverage the "event bound aggregation" capabilities of [ESGPT Task
-   Select](https://github.com/justin13601/ESGPTTaskQuerying/) to construct tabular summary features for
-   event-bound historical windows (e.g., until the prior admission, until the last diagnosis of some type,
-   etc.).
-2. Support more feature aggregation functions.
-3. Probably rename this repository, as the focus is really more on the tabularization and feature usage
-   utilities than on the AutoML pipelines themselves.
-4. Import, rather than reimplement, the mapper utilities from the MEDS preprocessing repository.
-5. Investigate the feasibility of using TemporAI for this task.
-6. Consider splitting the feature construction and AutoML pipeline parts of this repository into separate
-   repositories.
->>>>>>> ec739102
+(though there may still be missingness).